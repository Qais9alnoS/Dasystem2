--- conflicted
+++ resolved
@@ -96,35 +96,6 @@
         </CardHeader>
       </Card>
 
-<<<<<<< HEAD
-      {/* Session Type Selector */}
-      <Card>
-        <CardContent className="pt-6">
-          <div className="flex gap-4 justify-center">
-            <button
-              onClick={() => setSessionType('morning')}
-              className={`px-6 py-3 rounded-lg font-semibold transition-colors ${
-                sessionType === 'morning'
-                  ? 'bg-primary text-primary-foreground'
-                  : 'bg-gray-200 text-gray-700 hover:bg-gray-300'
-              }`}
-            >
-              الفترة الصباحية
-            </button>
-            <button
-              onClick={() => setSessionType('evening')}
-              className={`px-6 py-3 rounded-lg font-semibold transition-colors ${
-                sessionType === 'evening'
-                  ? 'bg-primary text-primary-foreground'
-                  : 'bg-gray-200 text-gray-700 hover:bg-gray-300'
-              }`}
-            >
-              الفترة المسائية
-            </button>
-          </div>
-        </CardContent>
-      </Card>
-=======
       {/* Session Type Selector - يظهر فقط للمدير */}
       {allowedSessions.length > 1 && (
         <Card className="border-0 shadow-lg">
@@ -134,7 +105,7 @@
                 onClick={() => setSessionType('morning')}
                 className={`px-8 py-4 rounded-xl font-bold transition-all transform hover:scale-105 ${
                   sessionType === 'morning'
-                    ? 'bg-gradient-to-r from-blue-600 to-blue-700 text-white shadow-lg'
+                    ? 'bg-primary text-primary-foreground shadow-lg'
                     : 'bg-gray-100 dark:bg-gray-800 text-gray-700 dark:text-gray-300 hover:bg-gray-200 dark:hover:bg-gray-700'
                 }`}
               >
@@ -144,7 +115,7 @@
                 onClick={() => setSessionType('evening')}
                 className={`px-8 py-4 rounded-xl font-bold transition-all transform hover:scale-105 ${
                   sessionType === 'evening'
-                    ? 'bg-gradient-to-r from-purple-600 to-purple-700 text-white shadow-lg'
+                    ? 'bg-primary text-primary-foreground shadow-lg'
                     : 'bg-gray-100 dark:bg-gray-800 text-gray-700 dark:text-gray-300 hover:bg-gray-200 dark:hover:bg-gray-700'
                 }`}
               >
@@ -154,7 +125,6 @@
           </CardContent>
         </Card>
       )}
->>>>>>> e5afc077
 
       {/* Main Content */}
       <Tabs defaultValue="holidays" className="space-y-4">
